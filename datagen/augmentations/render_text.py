--- conflicted
+++ resolved
@@ -368,9 +368,7 @@
     transforms.append(("blur", lambda img: blur_image(img, 
                                             random.uniform(params["blur_min"], params["blur_max"]))))
     
-<<<<<<< HEAD
-    if params["all_transforms"]:
-=======
+
     # Add new page warping transformations
     transforms.append(("washboard", lambda img: washboard_warp(
         img,
@@ -385,8 +383,7 @@
         strength=random.uniform(0.4, 0.8) * random.choice([1, -1]),
         warp_portion=random.uniform(0.35, 0.5))))
     
-    if params.all_transforms:
->>>>>>> 13e9cb36
+    if params["all_transforms"]:
         selected_transforms = transforms
     else:
         n_transforms = random.randint(1, min(3, len(transforms)))
