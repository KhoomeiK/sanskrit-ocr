import cv2
import numpy as np
from PIL import Image, ImageDraw, ImageFont, ImageFilter, ImageEnhance
import os
import random
import math
import argparse
from math import pi

# Global default parameters
DEFAULT_PARAMS = {
    # Basic options
    'width': 400,
    'height': 320,
    'base_images': 1,
    
    # Font options
    'font_dir': 'datagen/fonts',
    'font': 'Sharad76-Regular.otf',
    
    # Generation-level augmentations
    'noise': 0.7,
    'aging': 0.6,
    'texture': 0.7,
    'stains': 0.6,
    'stain_intensity': 0.5,
    
    # Word-level options
    'word_position': 0.6,
    'ink_color': 0.5,
    'line_spacing': 0.4,
    'baseline': 0.3,
    'word_angle': 0.0,
    
    # Post-processing options
    'apply_transforms': True,
    'all_transforms': False,
    'rotation_max': 5.0,
    'brightness_var': 0.2,
    'contrast_var': 0.2,
    'noise_min': 0.01,
    'noise_max': 0.05,
    'blur_min': 0.5,
    'blur_max': 1.0
}

def _create_background(width, height, style, params):
    # Check if image directory is provided and use image background if available
    if params.image_dir and os.path.exists(params.image_dir):
        image_files = [f for f in os.listdir(params.image_dir) 
                      if f.lower().endswith(('.png', '.jpg', '.jpeg'))]
        if image_files:
            img_path = os.path.join(params.image_dir, random.choice(image_files))
            try:
                bg_img = Image.open(img_path).convert('RGB')
                # Resize the image to match required dimensions
                bg_img = bg_img.resize((width, height), Image.LANCZOS)
                return bg_img
            except Exception as e:
                print(f"Error loading background image {img_path}: {e}")
                # Fall back to synthetic backgrounds if image loading fails
    
    if style == "lined_paper":
        background = np.ones((height, width, 3), dtype=np.uint8) * [210, 180, 140]
        
        line_spacing = random.randint(15, 25)
        for y in range(0, height, line_spacing):
            line_width = random.randint(1, 2)
            darkness = random.randint(6, 20) * params["texture"]
            background[y:y+line_width, :, :] = np.clip(background[y:y+line_width, :, :] - darkness, 0, 255)
            
        noise = np.random.randint(0, int(15 * params["noise"]), (height, width, 3), dtype=np.uint8)
        background = np.clip(background - noise, 0, 255).astype(np.uint8)
        
        stain_count = int(random.randint(2, 4) * params["stains"])
        for _ in range(stain_count):
            x = random.randint(0, width-100)
            y = random.randint(0, height-100)
            size = random.randint(20, 60)
            darkness = random.randint(8, 25) * params["stain_intensity"]
            shape = np.ones((size, size, 3), dtype=np.uint8) * darkness
            for i in range(size):
                for j in range(size):
                    dist = ((i - size/2)**2 + (j - size/2)**2) / (size/4)**2
                    if dist < 1:
                        alpha = (1 - dist) * random.uniform(0.4, 0.8) * params["stain_intensity"]
                        if y+i < height and x+j < width:
                            background[y+i, x+j, :] = np.clip(
                                background[y+i, x+j, :] - shape[i, j, :] * alpha, 0, 255
                            )
    
    elif style == "old_paper":
        background = np.ones((height, width, 3), dtype=np.uint8) * [236, 222, 181]
        
        noise = np.random.randint(0, int(12 * params["noise"]), (height, width, 3), dtype=np.uint8)
        background = np.clip(background - noise, 0, 255).astype(np.uint8)
        
        edge_width = width // 10
        for i in range(edge_width):
            factor = (edge_width - i) / edge_width * 15 * params["aging"]
            background[i, :, 2] = np.clip(background[i, :, 2] - factor, 0, 255)
            background[height-i-1, :, 2] = np.clip(background[height-i-1, :, 2] - factor, 0, 255)
            background[:, i, 2] = np.clip(background[:, i, 2] - factor, 0, 255)
            background[:, width-i-1, 2] = np.clip(background[:, width-i-1, 2] - factor, 0, 255)
    
    elif style == "birch":
        background = np.ones((height, width, 3), dtype=np.uint8) * [235, 225, 215]
        
        noise = np.random.randint(0, int(10 * params["noise"]), (height, width, 3), dtype=np.uint8)
        background = np.clip(background - noise, 0, 255).astype(np.uint8)
        
        variation_count = int(150 * params["texture"])
        for _ in range(variation_count):
            x = random.randint(0, width-1)
            y = random.randint(0, height-1)
            size = random.randint(10, 25)
            variation = random.randint(-6, 6) * params["texture"]
            
            for i in range(-size, size):
                for j in range(-size, size):
                    if i*i + j*j <= size*size:
                        if 0 <= y+i < height and 0 <= x+j < width:
                            background[y+i, x+j, :] = np.clip(
                                background[y+i, x+j, :] + variation, 0, 255
                            )
    
    else:  # "parchment"
        background = np.ones((height, width, 3), dtype=np.uint8) * [230, 215, 185]
        
        variation_count = int(400 * params["texture"])
        for _ in range(variation_count):
            x = random.randint(0, width-1)
            y = random.randint(0, height-1)
            size = random.randint(5, 12)
            variation = random.randint(-7, 7) * params["texture"]
            
            for i in range(-size, size):
                for j in range(-size, size):
                    if i*i + j*j <= size*size:
                        if 0 <= y+i < height and 0 <= x+j < width:
                            background[y+i, x+j, :] = np.clip(
                                background[y+i, x+j, :] + variation, 0, 255
                            )
        
        noise = np.random.randint(0, int(8 * params["noise"]), (height, width, 3), dtype=np.uint8)
        background = np.clip(background - noise, 0, 255).astype(np.uint8)
    
    return Image.fromarray(background)

def _render_sanskrit(text, font_path, output_path, width, height, font_size, style, ink_color, params):
    img = _create_background(width, height, style, params)
    draw = ImageDraw.Draw(img)
    
    try:
        font = ImageFont.truetype(font_path, font_size)
        
        # Remove newlines and treat all text as one block
        words = text.strip().replace('\n', ' ').split()
        
        y_position = random.randint(25, 75)
        margin = 25  # Left and right margin
        
        # Available width for text
        available_width = width - 2 * margin
        space_width = draw.textlength(" ", font=font)
        
        current_line = []
        current_line_width = 0
        
        # Collect all lines first
        all_lines = []
        for word in words:
            word_width = draw.textlength(word, font=font)
            
            # Check if adding this word would exceed available width
            if current_line and current_line_width + space_width + word_width > available_width:
                all_lines.append(current_line)
                current_line = [word]
                current_line_width = word_width
            else:
                if current_line:
                    current_line_width += space_width + word_width
                else:
                    current_line_width = word_width
                current_line.append(word)
        
        # Add the last line if there's anything left
        if current_line:
            all_lines.append(current_line)
        
        # Render all lines
        for line in all_lines:
            # Center the line horizontally
            line_text = " ".join(line)
            line_width = draw.textlength(line_text, font=font)
            x_position = (width - line_width) // 2
            
            baseline_offset = random.randint(-2, 2) * params["baseline"]
            y_line_position = y_position + baseline_offset
            
            # Check if we've reached the bottom of the image
            if y_line_position + font_size > height - margin:
                break
            
            # Render each word in the line
            x_word_position = x_position
            for word in line:
                word_x_offset = int(random.uniform(-1.5, 1.5) * params["word_position"])
                word_y_offset = int(random.uniform(-1, 1) * params["word_position"])
                
                color_variation = int(random.randint(-3, 3) * params["ink_color"])
                word_color = (
                    np.clip(ink_color[0] + color_variation, 0, 255),
                    np.clip(ink_color[1] + color_variation, 0, 255),
                    np.clip(ink_color[2] + color_variation, 0, 255)
                )
                
                word_width = draw.textlength(word, font=font)
                word_height = font_size * 1.2
                
                if params["word_angle"] > 0:
                    # Apply rotation to individual word
                    word_angle = random.uniform(-2, 2) * params["word_angle"]
                    
                    diagonal = math.sqrt(word_width**2 + word_height**2)
                    padding = int(diagonal * 0.5)
                    
                    temp_width = int(diagonal + 2 * padding)
                    temp_height = int(diagonal + 2 * padding)
                    txt_img = Image.new('RGBA', (temp_width, temp_height), (0, 0, 0, 0))
                    txt_d = ImageDraw.Draw(txt_img)
                    
                    center_x = temp_width // 2 - word_width // 2
                    center_y = temp_height // 2 - word_height // 2
                    txt_d.text((center_x, center_y), word, font=font, fill=word_color + (255,))
                    
                    rotated = txt_img.rotate(word_angle, resample=Image.BICUBIC, expand=0, 
                                            center=(temp_width//2, temp_height//2))
                    
                    paste_x = int(x_word_position + word_x_offset - padding)
                    paste_y = int(y_line_position + word_y_offset - padding)
                    
                    img.paste(rotated, (paste_x, paste_y), rotated)
                else:
                    draw.text(
                        (x_word_position + word_x_offset, y_line_position + word_y_offset), 
                        word, fill=word_color, font=font
                    )
                
                x_word_position += word_width + space_width
            
            # Move to next line
            line_spacing_factor = 1.0 + (random.uniform(-0.1, 0.1) * params["line_spacing"])
            y_position += int(font_size * 1.2 * line_spacing_factor)
        
        if output_path is not None:
            img.save(output_path)
            print(f"Saved rendered Sanskrit to {output_path}")
        return img
        
    except Exception as e:
        print(f"Error rendering text with font {font_path}: {e}")
        import traceback
        traceback.print_exc()
        return None

# ────────── Page warping helpers ──────────

def cylindrical_edge_warp(pil_img, side="left", strength=0.6, warp_portion=0.45):
    """
    Cylindrical bend on one side of the page.
    side         : "left" or "right"
    strength     : +ve bulges out, –ve bulges in. Magnitude ≈ tan(max_angle/2)
    warp_portion : fraction (0–1) of width from that edge to bend
    """
    img = cv2.cvtColor(np.array(pil_img), cv2.COLOR_RGB2BGR)
    h, w = img.shape[:2]

    # width of the curved strip
    W = int(warp_portion * w)
    # fake focal length = radius of cylinder (pick something like the strip width)
    R = W / strength if strength != 0 else 1e9

    # Build meshgrid of pixel coords
    X, Y = np.meshgrid(np.arange(w), np.arange(h))
    map_x = X.astype(np.float32).copy()
    map_y = Y.astype(np.float32).copy()

    if side == "left":
        strip = X < W
        dx = W - X[strip]               # distance *into* the page from edge
    else:                               # right
        strip = X > (w - W)
        dx = X[strip] - (w - W)

    # angle on cylinder surface for those pixels
    theta = dx / R                      # radians
    # horizontal mapping (cylinder unrolled: x' = R*sinθ)
    displacement = R * np.sin(theta) - dx
    map_x[strip] += displacement

    # vertical scaling so text lines aren't stretched
    scale_y = np.cos(theta)
    map_y[strip] = (Y[strip] - h/2) / scale_y + h/2

    warped = cv2.remap(img, map_x, map_y, interpolation=cv2.INTER_CUBIC,
                   borderMode=cv2.BORDER_REPLICATE)
    return Image.fromarray(cv2.cvtColor(warped, cv2.COLOR_BGR2RGB))


def washboard_warp(pil_img, amplitude=8, wavelength=120, phase=0.0,
                   decay_from_top=True):
    """Vertical sine ripples that run horizontally across the page."""
    img = cv2.cvtColor(np.array(pil_img), cv2.COLOR_RGB2BGR)
    h, w = img.shape[:2]

    # build a vector of vertical offsets – one per column
    x = np.arange(w, dtype=np.float32)
    dy = amplitude * np.sin(2*pi*x / wavelength + phase)

    if decay_from_top:
        atten = np.linspace(1, 0.2, h, dtype=np.float32)[:, None]  # fade as y increases
    else:
        atten = 1.0
    # broadcast to full map
    map_x, map_y = np.meshgrid(x, np.arange(h, dtype=np.float32))
    map_y += dy * atten

    warped = cv2.remap(img, map_x, map_y, cv2.INTER_CUBIC,
                   borderMode=cv2.BORDER_REPLICATE)
    return Image.fromarray(cv2.cvtColor(warped, cv2.COLOR_BGR2RGB))
# ────────────────────────────────────────

def _apply_postprocessing(original_image, output_dir, base_filename, params):
    all_images = [original_image]
    transforms = []
    
    def rotate_image(img, angle):
        bg_color = tuple(np.array(img).mean(axis=(0, 1)).astype(int))
        rotated = img.rotate(angle, resample=Image.BICUBIC, expand=False, fillcolor=bg_color)
        return rotated
    
    def adjust_brightness(img, factor):
        enhancer = ImageEnhance.Brightness(img)
        return enhancer.enhance(factor)
    
    def adjust_contrast(img, factor):
        enhancer = ImageEnhance.Contrast(img)
        return enhancer.enhance(factor)
    
    def add_noise(img, intensity):
        img_array = np.array(img).astype(np.float32)
        noise = np.random.normal(0, intensity * 255, img_array.shape)
        noisy_array = np.clip(img_array + noise, 0, 255).astype(np.uint8)
        return Image.fromarray(noisy_array)
    
    def blur_image(img, radius):
        return img.filter(ImageFilter.GaussianBlur(radius=radius))
    
    transforms.append(("rotate", lambda img: rotate_image(img, 
                                            random.uniform(-params["rotation_max"], params["rotation_max"]))))
    transforms.append(("brightness", lambda img: adjust_brightness(img, 
                                            random.uniform(1.0-params["brightness_var"], 1.0+params["brightness_var"]))))
    transforms.append(("contrast", lambda img: adjust_contrast(img, 
                                            random.uniform(1.0-params["contrast_var"], 1.0+params["contrast_var"]))))
    transforms.append(("noise", lambda img: add_noise(img, 
                                            random.uniform(params["noise_min"], params["noise_max"]))))
    transforms.append(("blur", lambda img: blur_image(img, 
                                            random.uniform(params["blur_min"], params["blur_max"]))))
<<<<<<< HEAD
  
=======
    

>>>>>>> 8b6a9c8a
    # Add new page warping transformations
    transforms.append(("washboard", lambda img: washboard_warp(
        img,
        amplitude=random.uniform(6, 12),
        wavelength=random.uniform(90, 150),
        phase=random.uniform(0, 2*pi),
        decay_from_top=random.choice([True, False]))))
        
    transforms.append(("cylinder", lambda img: cylindrical_edge_warp(
        img,
        side=random.choice(["left", "right"]),
        strength=random.uniform(0.4, 0.8) * random.choice([1, -1]),
        warp_portion=random.uniform(0.35, 0.5))))
    
    if params["all_transforms"]:
        selected_transforms = transforms
    else:
        n_transforms = random.randint(1, min(3, len(transforms)))
        selected_transforms = random.sample(transforms, n_transforms)
    
    for transform_name, transform_func in selected_transforms:
        transformed_img = transform_func(original_image)
        transformed_filename = f"{base_filename}_{transform_name}.png"
        transformed_path = os.path.join(output_dir, transformed_filename)
        transformed_img.save(transformed_path)
        print(f"Saved transformed image to {transformed_path}")
        all_images.append(transformed_img)
    
    if len(selected_transforms) > 1:
        combined_img = original_image.copy()
        for _, transform_func in selected_transforms:
            combined_img = transform_func(combined_img)
        
        combined_filename = f"{base_filename}_combined.png"
        combined_path = os.path.join(output_dir, combined_filename)
        combined_img.save(combined_path)
        print(f"Saved combined transformation to {combined_path}")
        all_images.append(combined_img)
    
    return all_images

def generate_sanskrit_samples(text, font_path=None, output_dir=None, params=None):
    # Use default params if none provided, updating with any provided values
    if params is None:
        params = DEFAULT_PARAMS.copy()
    else:
        # Create a copy of default params and update with provided values
        params = {**DEFAULT_PARAMS, **params}
    
    # Set default font path if not provided
    if font_path is None:
        font_path = os.path.join(params['font_dir'], params['font'])
    
    if not os.path.exists(font_path):
        print(f"Error: Font not found at {font_path}")
        return [] if output_dir is None else None
    
    styles = ["lined_paper", "old_paper", "birch", "parchment"]
    
    ink_colors = {
        "lined_paper": (60, 30, 10),
        "old_paper": (20, 20, 20),
        "birch": (50, 20, 10),
        "parchment": (10, 10, 10)
    }
    
    width, height = params['width'], params['height']
    if output_dir:
        os.makedirs(output_dir, exist_ok=True)
    
    # Randomly sample styles for the total number of base images
    sampled_styles = random.choices(styles, k=params['base_images'])
    style_counts = {style: sampled_styles.count(style) for style in styles}
    print(f"Randomly selected styles: {style_counts}")
    
    base_images = []
    image_counter = 0
    
    # Generate randomly sampled base images
    for style, count in style_counts.items():
        for i in range(count):
            image_counter += 1
            
            # Randomly select a font size between 12 and 18
            font_size = random.randint(12, 18)
            print(f"Using font size {font_size} for {style}_{i+1}")
            
            # If output_dir is provided, save to file, otherwise just render
            output_path = os.path.join(output_dir, f"sanskrit_{style}_{i+1}.png") if output_dir else None
            
            img = _render_sanskrit(
                text=text,
                font_path=font_path,
                output_path=output_path,
                width=width,
                height=height,
                font_size=font_size,
                style=style,
                ink_color=ink_colors[style],
                params=params
            )
            
            if img:
                base_images.append(img)
                
                if params['apply_transforms'] and output_dir:
                    base_filename = f"sanskrit_{style}_{i+1}"
                    transformed_images = _apply_postprocessing(img, output_dir, base_filename, params)
                    base_images.extend(transformed_images)
    
    return base_images if output_dir is None else None

def main():
    sanskrit_text = """ज्ञानं परमं ध्येयम्। ज्ञानात् सत्यं प्रकाशते। सत्येन मुक्तिः प्राप्यते। मुक्तिः परमं सुखम्। तस्मात् ज्ञानं समभ्यसेत्। विद्या ददाति विनयम्। विनयात् याति पात्रताम्। पात्रत्वात् धनमाप्नोति। धनात् धर्मं ततः सुखम्॥"""
    
    parser = argparse.ArgumentParser(description='Generate Sanskrit text samples with word-level and image augmentations')
    
    # Basic options
    basic = parser.add_argument_group('Basic Options')
    basic.add_argument('--output-dir', type=str, default='data/synthetic/images',
                      help='Output directory for generated images')
    basic.add_argument('--width', type=int, default=DEFAULT_PARAMS['width'],
                      help='Width of output images')
    basic.add_argument('--height', type=int, default=DEFAULT_PARAMS['height'], 
                      help='Height of output images')
    basic.add_argument('--base-images', type=int, default=DEFAULT_PARAMS['base_images'],
                      help='Total number of base images to generate (randomly sampled styles)')
    
    # Font options
    font = parser.add_argument_group('Font Options')
    font.add_argument('--font-dir', type=str, default=DEFAULT_PARAMS['font_dir'],
                    help='Directory containing font files')
    font.add_argument('--font', type=str, default=DEFAULT_PARAMS['font'],
                    help='Font filename within the font directory')
    
    # Generation-level augmentations
    gen = parser.add_argument_group('Generation-Level Augmentations')
    gen.add_argument('--noise', type=float, default=DEFAULT_PARAMS['noise'],
                   help='Background noise intensity (0.0-1.0)')
    gen.add_argument('--aging', type=float, default=DEFAULT_PARAMS['aging'],
                   help='Edge aging effect (0.0-1.0)')
    gen.add_argument('--texture', type=float, default=DEFAULT_PARAMS['texture'],
                   help='Texture variation (0.0-1.0)')
    gen.add_argument('--stains', type=float, default=DEFAULT_PARAMS['stains'],
                   help='Number of stains (0.0-1.0)')
    gen.add_argument('--stain-intensity', type=float, default=DEFAULT_PARAMS['stain_intensity'],
                   help='Intensity of stain effects (0.0-1.0)')
    gen.add_argument('--image-dir', type=str, default='',
                    help='Directory to randomly sample background image from. If left empty, no image backgrounds will be used.')
    
    # Word-level options
    gen.add_argument('--word-position', type=float, default=DEFAULT_PARAMS['word_position'],
                   help='Random word position variation (0.0-1.0)')
    gen.add_argument('--ink-color', type=float, default=DEFAULT_PARAMS['ink_color'],
                   help='Ink color variation (0.0-1.0)')
    gen.add_argument('--line-spacing', type=float, default=DEFAULT_PARAMS['line_spacing'],
                   help='Random line spacing (0.0-1.0)')
    gen.add_argument('--baseline', type=float, default=DEFAULT_PARAMS['baseline'],
                   help='Baseline wobble effect (0.0-1.0)')
    gen.add_argument('--word-angle', type=float, default=DEFAULT_PARAMS['word_angle'],
                   help='Random word angle (0.0-1.0)')
    
    # Post-processing options
    post = parser.add_argument_group('Post-Processing Augmentations')
    post.add_argument('--no-transforms', dest='apply_transforms', action='store_false',
                    help='Disable post-processing transforms')
    post.add_argument('--all-transforms', action='store_true',
                    help='Apply all transforms instead of random subset')
    post.add_argument('--rotation-max', type=float, default=DEFAULT_PARAMS['rotation_max'],
                    help='Maximum rotation angle in degrees')
    post.add_argument('--brightness-var', type=float, default=DEFAULT_PARAMS['brightness_var'],
                    help='Brightness variation factor (0.0-1.0)')
    post.add_argument('--contrast-var', type=float, default=DEFAULT_PARAMS['contrast_var'],
                    help='Contrast variation factor (0.0-1.0)')
    post.add_argument('--noise-min', type=float, default=DEFAULT_PARAMS['noise_min'],
                    help='Minimum noise intensity for transforms')
    post.add_argument('--noise-max', type=float, default=DEFAULT_PARAMS['noise_max'],
                    help='Maximum noise intensity for transforms')
    post.add_argument('--blur-min', type=float, default=DEFAULT_PARAMS['blur_min'],
                    help='Minimum blur radius')
    post.add_argument('--blur-max', type=float, default=DEFAULT_PARAMS['blur_max'],
                    help='Maximum blur radius')
    
    parser.set_defaults(apply_transforms=DEFAULT_PARAMS['apply_transforms'], 
                       all_transforms=DEFAULT_PARAMS['all_transforms'])
    args = parser.parse_args()
    
    # Convert args to dict, excluding output_dir
    params = {k: v for k, v in vars(args).items() if k != 'output_dir'}
    
    generate_sanskrit_samples(
        text=sanskrit_text,
        font_path=os.path.join(params['font_dir'], params['font']),
        output_dir=args.output_dir,
        params=params
    )

if __name__ == "__main__":
    main()

    # with open('/Users/rohan/Desktop/indic_merged.txt', 'r') as text:
    #     lines = []
    #     for i in range(10):
    #         line = text.readline()[:-1]
    #         lines.append(line)

    #     text = ' ।\n'.join(lines) + '।।'
    #     print(text)
    #     images = generate_sanskrit_samples(text)
    #     print(len(images))
    #     images[0].show()

    #     import time; time.sleep(20)<|MERGE_RESOLUTION|>--- conflicted
+++ resolved
@@ -46,11 +46,11 @@
 
 def _create_background(width, height, style, params):
     # Check if image directory is provided and use image background if available
-    if params.image_dir and os.path.exists(params.image_dir):
-        image_files = [f for f in os.listdir(params.image_dir) 
+    if params['image_dir'] and os.path.exists(params['image_dir']):
+        image_files = [f for f in os.listdir(params['image_dir']) 
                       if f.lower().endswith(('.png', '.jpg', '.jpeg'))]
         if image_files:
-            img_path = os.path.join(params.image_dir, random.choice(image_files))
+            img_path = os.path.join(params['image_dir'], random.choice(image_files))
             try:
                 bg_img = Image.open(img_path).convert('RGB')
                 # Resize the image to match required dimensions
@@ -367,12 +367,7 @@
                                             random.uniform(params["noise_min"], params["noise_max"]))))
     transforms.append(("blur", lambda img: blur_image(img, 
                                             random.uniform(params["blur_min"], params["blur_max"]))))
-<<<<<<< HEAD
-  
-=======
-    
-
->>>>>>> 8b6a9c8a
+    
     # Add new page warping transformations
     transforms.append(("washboard", lambda img: washboard_warp(
         img,
